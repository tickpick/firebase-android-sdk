// Copyright 2018 Google LLC
//
// Licensed under the Apache License, Version 2.0 (the "License");
// you may not use this file except in compliance with the License.
// You may obtain a copy of the License at
//
//      http://www.apache.org/licenses/LICENSE-2.0
//
// Unless required by applicable law or agreed to in writing, software
// distributed under the License is distributed on an "AS IS" BASIS,
// WITHOUT WARRANTIES OR CONDITIONS OF ANY KIND, either express or implied.
// See the License for the specific language governing permissions and
// limitations under the License.

package com.google.firebase.firestore.testutil;

import static com.google.common.truth.Truth.assertThat;
import static java.util.Arrays.asList;
import static org.junit.Assert.assertEquals;
import static org.junit.Assert.assertNotEquals;
import static org.junit.Assert.fail;

import androidx.annotation.NonNull;
import com.fasterxml.jackson.core.type.TypeReference;
import com.fasterxml.jackson.databind.ObjectMapper;
import com.google.android.gms.common.internal.Preconditions;
import com.google.common.base.Charsets;
import com.google.common.collect.Lists;
import com.google.common.collect.Sets;
import com.google.firebase.Timestamp;
import com.google.firebase.database.collection.ImmutableSortedMap;
import com.google.firebase.database.collection.ImmutableSortedSet;
import com.google.firebase.firestore.Blob;
import com.google.firebase.firestore.DocumentReference;
import com.google.firebase.firestore.TestAccessHelper;
import com.google.firebase.firestore.UserDataConverter;
import com.google.firebase.firestore.core.FieldFilter;
import com.google.firebase.firestore.core.Filter;
import com.google.firebase.firestore.core.Filter.Operator;
import com.google.firebase.firestore.core.OrderBy;
import com.google.firebase.firestore.core.OrderBy.Direction;
import com.google.firebase.firestore.core.Query;
import com.google.firebase.firestore.core.UserData.ParsedUpdateData;
import com.google.firebase.firestore.local.LocalViewChanges;
import com.google.firebase.firestore.local.QueryData;
import com.google.firebase.firestore.local.QueryPurpose;
import com.google.firebase.firestore.model.DatabaseId;
import com.google.firebase.firestore.model.Document;
import com.google.firebase.firestore.model.DocumentKey;
import com.google.firebase.firestore.model.DocumentSet;
import com.google.firebase.firestore.model.FieldPath;
import com.google.firebase.firestore.model.MaybeDocument;
import com.google.firebase.firestore.model.NoDocument;
import com.google.firebase.firestore.model.ResourcePath;
import com.google.firebase.firestore.model.SnapshotVersion;
import com.google.firebase.firestore.model.UnknownDocument;
import com.google.firebase.firestore.model.mutation.DeleteMutation;
import com.google.firebase.firestore.model.mutation.FieldMask;
import com.google.firebase.firestore.model.mutation.FieldTransform;
import com.google.firebase.firestore.model.mutation.MutationResult;
import com.google.firebase.firestore.model.mutation.PatchMutation;
import com.google.firebase.firestore.model.mutation.Precondition;
import com.google.firebase.firestore.model.mutation.SetMutation;
import com.google.firebase.firestore.model.mutation.TransformMutation;
import com.google.firebase.firestore.model.value.FieldValue;
import com.google.firebase.firestore.model.value.ObjectValue;
import com.google.firebase.firestore.remote.RemoteEvent;
import com.google.firebase.firestore.remote.TargetChange;
import com.google.firebase.firestore.remote.WatchChange;
import com.google.firebase.firestore.remote.WatchChange.DocumentChange;
import com.google.firebase.firestore.remote.WatchChangeAggregator;
import com.google.protobuf.ByteString;
import java.io.IOException;
import java.util.ArrayList;
import java.util.Arrays;
import java.util.Collection;
import java.util.Collections;
import java.util.Comparator;
import java.util.HashMap;
import java.util.HashSet;
import java.util.List;
import java.util.Map;
import java.util.Map.Entry;
import java.util.Set;
import java.util.SortedSet;
import java.util.TreeSet;
import javax.annotation.Nullable;

/** A set of utilities for tests */
public class TestUtil {

  /** A string sentinel that can be used with patchMutation() to mark a field for deletion. */
  public static final String DELETE_SENTINEL = "<DELETE>";

  public static final long ARBITRARY_SEQUENCE_NUMBER = 2;

  @SuppressWarnings("unchecked")
  public static <T> Map<String, T> map(Object... entries) {
    Map<String, T> res = new HashMap<>();
    for (int i = 0; i < entries.length; i += 2) {
      res.put((String) entries[i], (T) entries[i + 1]);
    }
    return res;
  }

  public static Blob blob(int... bytes) {
    return Blob.fromByteString(byteString(bytes));
  }

  public static ByteString byteString(int... bytes) {
    byte[] primitive = new byte[bytes.length];
    for (int i = 0; i < bytes.length; i++) {
      primitive[i] = (byte) bytes[i];
    }
    return ByteString.copyFrom(primitive);
  }

  public static FieldMask fieldMask(String... fields) {
    FieldPath[] mask = new FieldPath[fields.length];
    for (int i = 0; i < fields.length; i++) {
      mask[i] = field(fields[i]);
    }
    return FieldMask.fromSet(new HashSet<>(Arrays.asList(mask)));
  }

  public static final Map<String, Object> EMPTY_MAP = new HashMap<>();

  public static FieldValue wrap(Object value) {
    DatabaseId databaseId = DatabaseId.forProject("project");
    UserDataConverter dataConverter = new UserDataConverter(databaseId);
    // HACK: We use parseQueryValue() since it accepts scalars as well as arrays / objects, and
    // our tests currently use wrap() pretty generically so we don't know the intent.
    return dataConverter.parseQueryValue(value);
  }

  public static ObjectValue wrapObject(Map<String, Object> value) {
    // Cast is safe here because value passed in is a map
    return (ObjectValue) wrap(value);
  }

  public static ObjectValue wrapObject(Object... entries) {
    return wrapObject(map(entries));
  }

  public static DocumentKey key(String key) {
    return DocumentKey.fromPathString(key);
  }

  public static ResourcePath path(String key) {
    return ResourcePath.fromString(key);
  }

  public static Query query(String path) {
    return Query.atPath(path(path));
  }

  public static FieldPath field(String path) {
    return FieldPath.fromSegments(Arrays.asList(path.split("\\.")));
  }

  public static DocumentReference ref(String key) {
    return TestAccessHelper.createDocumentReference(key(key));
  }

  public static DatabaseId dbId(String project, String database) {
    return DatabaseId.forDatabase(project, database);
  }

  public static DatabaseId dbId(String project) {
    return DatabaseId.forProject(project);
  }

  public static SnapshotVersion version(long versionMicros) {
    long seconds = versionMicros / 1000000;
    int nanos = (int) (versionMicros % 1000000L) * 1000;
    return new SnapshotVersion(new Timestamp(seconds, nanos));
  }

  public static Document doc(String key, long version, Map<String, Object> data) {
    return new Document(
        key(key), version(version), Document.DocumentState.SYNCED, wrapObject(data));
  }

  public static Document doc(DocumentKey key, long version, Map<String, Object> data) {
    return new Document(key, version(version), Document.DocumentState.SYNCED, wrapObject(data));
  }

  public static Document doc(
      String key, long version, ObjectValue data, Document.DocumentState documentState) {
    return new Document(key(key), version(version), documentState, data);
  }

  public static Document doc(
      String key, long version, Map<String, Object> data, Document.DocumentState documentState) {
    return new Document(key(key), version(version), documentState, wrapObject(data));
  }

  public static NoDocument deletedDoc(String key, long version) {
    return deletedDoc(key, version, /*hasCommittedMutations=*/ false);
  }

  public static NoDocument deletedDoc(String key, long version, boolean hasCommittedMutations) {
    return new NoDocument(key(key), version(version), hasCommittedMutations);
  }

  public static UnknownDocument unknownDoc(String key, long version) {
    return new UnknownDocument(key(key), version(version));
  }

  public static DocumentSet docSet(Comparator<Document> comparator, Document... documents) {
    DocumentSet set = DocumentSet.emptySet(comparator);
    for (Document document : documents) {
      set = set.add(document);
    }
    return set;
  }

  public static ImmutableSortedSet<DocumentKey> keySet(DocumentKey... keys) {
    ImmutableSortedSet<DocumentKey> keySet = DocumentKey.emptyKeySet();
    for (DocumentKey key : keys) {
      keySet = keySet.insert(key);
    }
    return keySet;
  }

  public static FieldFilter filter(String key, String operator, Object value) {
    Filter filter = FieldFilter.create(field(key), operatorFromString(operator), wrap(value));
    if (filter instanceof FieldFilter) {
      return (FieldFilter) filter;
    } else {
      throw new IllegalArgumentException("Unrecognized filter: " + filter.toString());
    }
  }

  public static Operator operatorFromString(String s) {
    if (s.equals("<")) {
      return Operator.LESS_THAN;
    } else if (s.equals("<=")) {
      return Operator.LESS_THAN_OR_EQUAL;
    } else if (s.equals("==")) {
      return Operator.EQUAL;
    } else if (s.equals(">")) {
      return Operator.GREATER_THAN;
    } else if (s.equals(">=")) {
      return Operator.GREATER_THAN_OR_EQUAL;
    } else if (s.equals("array-contains")) {
      return Operator.ARRAY_CONTAINS;
    } else if (s.equals("in")) {
      return Operator.IN;
    } else if (s.equals("array-contains-any")) {
      return Operator.ARRAY_CONTAINS_ANY;
    } else {
      throw new IllegalStateException("Unknown operator: " + s);
    }
  }

  public static OrderBy orderBy(String key) {
    return orderBy(key, "asc");
  }

  public static OrderBy orderBy(String key, String dir) {
    Direction direction;
    if (dir.equals("asc")) {
      direction = Direction.ASCENDING;
    } else if (dir.equals("desc")) {
      direction = Direction.DESCENDING;
    } else {
      throw new IllegalArgumentException("Unknown direction: " + dir);
    }
    return OrderBy.getInstance(direction, field(key));
  }

  public static void testEquality(List<List<Integer>> equalityGroups) {
    for (int i = 0; i < equalityGroups.size(); i++) {
      List<?> group = equalityGroups.get(i);
      for (Object value : group) {
        for (List<?> otherGroup : equalityGroups) {
          for (Object otherValue : otherGroup) {
            if (otherGroup == group) {
              assertEquals(value, otherValue);
            } else {
              assertNotEquals(value, otherValue);
            }
          }
        }
      }
    }
  }

  public static QueryData queryData(int targetId, QueryPurpose queryPurpose, String path) {
    return new QueryData(query(path), targetId, ARBITRARY_SEQUENCE_NUMBER, queryPurpose);
  }

  public static ImmutableSortedMap<DocumentKey, MaybeDocument> docUpdates(MaybeDocument... docs) {
    ImmutableSortedMap<DocumentKey, MaybeDocument> res =
        ImmutableSortedMap.Builder.emptyMap(DocumentKey.comparator());
    for (MaybeDocument doc : docs) {
      res = res.insert(doc.getKey(), doc);
    }
    return res;
  }

  public static ImmutableSortedMap<DocumentKey, Document> docUpdates(Document... docs) {
    ImmutableSortedMap<DocumentKey, Document> res =
        ImmutableSortedMap.Builder.emptyMap(DocumentKey.comparator());
    for (Document doc : docs) {
      res = res.insert(doc.getKey(), doc);
    }
    return res;
  }

  public static TargetChange targetChange(
      ByteString resumeToken,
      boolean current,
      @Nullable Collection<Document> addedDocuments,
      @Nullable Collection<Document> modifiedDocuments,
      @Nullable Collection<? extends MaybeDocument> removedDocuments) {
    ImmutableSortedSet<DocumentKey> addedDocumentKeys = DocumentKey.emptyKeySet();
    ImmutableSortedSet<DocumentKey> modifiedDocumentKeys = DocumentKey.emptyKeySet();
    ImmutableSortedSet<DocumentKey> removedDocumentKeys = DocumentKey.emptyKeySet();

    if (addedDocuments != null) {
      for (Document document : addedDocuments) {
        addedDocumentKeys = addedDocumentKeys.insert(document.getKey());
      }
    }

    if (modifiedDocuments != null) {
      for (Document document : modifiedDocuments) {
        modifiedDocumentKeys = modifiedDocumentKeys.insert(document.getKey());
      }
    }

    if (removedDocuments != null) {
      for (MaybeDocument document : removedDocuments) {
        removedDocumentKeys = removedDocumentKeys.insert(document.getKey());
      }
    }

    return new TargetChange(
        resumeToken, current, addedDocumentKeys, modifiedDocumentKeys, removedDocumentKeys);
  }

  public static TargetChange ackTarget(Document... docs) {
    return targetChange(ByteString.EMPTY, true, Arrays.asList(docs), null, null);
  }

  public static Map<Integer, QueryData> activeQueries(Iterable<Integer> targets) {
    Query query = query("foo");
    Map<Integer, QueryData> listenMap = new HashMap<>();
    for (Integer targetId : targets) {
      QueryData queryData =
          new QueryData(query, targetId, ARBITRARY_SEQUENCE_NUMBER, QueryPurpose.LISTEN);
      listenMap.put(targetId, queryData);
    }
    return listenMap;
  }

  public static Map<Integer, QueryData> activeQueries(Integer... targets) {
    return activeQueries(asList(targets));
  }

  public static Map<Integer, QueryData> activeLimboQueries(
      String docKey, Iterable<Integer> targets) {
    Query query = query(docKey);
    Map<Integer, QueryData> listenMap = new HashMap<>();
    for (Integer targetId : targets) {
      QueryData queryData =
          new QueryData(query, targetId, ARBITRARY_SEQUENCE_NUMBER, QueryPurpose.LIMBO_RESOLUTION);
      listenMap.put(targetId, queryData);
    }
    return listenMap;
  }

  public static Map<Integer, QueryData> activeLimboQueries(String docKey, Integer... targets) {
    return activeLimboQueries(docKey, asList(targets));
  }

  public static RemoteEvent noChangeEvent(int targetId, int version) {
    return noChangeEvent(targetId, version, resumeToken(version));
  }

  public static RemoteEvent noChangeEvent(int targetId, int version, ByteString resumeToken) {
    QueryData queryData = TestUtil.queryData(targetId, QueryPurpose.LISTEN, "foo/bar");
    TestTargetMetadataProvider testTargetMetadataProvider = new TestTargetMetadataProvider();
    testTargetMetadataProvider.setSyncedKeys(queryData, DocumentKey.emptyKeySet());

    WatchChangeAggregator aggregator = new WatchChangeAggregator(testTargetMetadataProvider);

    WatchChange.WatchTargetChange watchChange =
        new WatchChange.WatchTargetChange(
            WatchChange.WatchTargetChangeType.NoChange, asList(targetId), resumeToken);
    aggregator.handleTargetChange(watchChange);
    return aggregator.createRemoteEvent(version(version));
  }

  public static RemoteEvent addedRemoteEvent(
      MaybeDocument doc, List<Integer> updatedInTargets, List<Integer> removedFromTargets) {
    return addedRemoteEvent(Collections.singletonList(doc), updatedInTargets, removedFromTargets);
  }

  public static RemoteEvent addedRemoteEvent(
      List<MaybeDocument> docs, List<Integer> updatedInTargets, List<Integer> removedFromTargets) {
    Preconditions.checkArgument(!docs.isEmpty(), "Cannot pass empty docs array");

<<<<<<< HEAD
    ResourcePath collectionPath = docs.get(0).getKey().getPath().popLast();
    SnapshotVersion version = docs.get(0).getVersion();

=======
>>>>>>> 6aa59b9f
    WatchChangeAggregator aggregator =
        new WatchChangeAggregator(
            new WatchChangeAggregator.TargetMetadataProvider() {
              @Override
              public ImmutableSortedSet<DocumentKey> getRemoteKeysForTarget(int targetId) {
                return DocumentKey.emptyKeySet();
              }

              @Override
              public QueryData getQueryDataForTarget(int targetId) {
<<<<<<< HEAD
=======
                ResourcePath collectionPath = docs.get(0).getKey().getPath().popLast();
>>>>>>> 6aa59b9f
                return queryData(targetId, QueryPurpose.LISTEN, collectionPath.toString());
              }
            });

    for (MaybeDocument doc : docs) {
      DocumentChange change =
          new DocumentChange(updatedInTargets, removedFromTargets, doc.getKey(), doc);
      aggregator.handleDocumentChange(change);
    }
<<<<<<< HEAD
=======

    SnapshotVersion version = docs.get(0).getVersion();
>>>>>>> 6aa59b9f
    return aggregator.createRemoteEvent(version);
  }

  public static RemoteEvent updateRemoteEvent(
      MaybeDocument doc, List<Integer> updatedInTargets, List<Integer> removedFromTargets) {
    List<Integer> activeTargets = new ArrayList<>();
    activeTargets.addAll(updatedInTargets);
    activeTargets.addAll(removedFromTargets);
    return updateRemoteEvent(doc, updatedInTargets, removedFromTargets, activeTargets);
  }

  public static RemoteEvent updateRemoteEvent(
      MaybeDocument doc,
      List<Integer> updatedInTargets,
      List<Integer> removedFromTargets,
      List<Integer> activeTargets) {
    DocumentChange change =
        new DocumentChange(updatedInTargets, removedFromTargets, doc.getKey(), doc);
    WatchChangeAggregator aggregator =
        new WatchChangeAggregator(
            new WatchChangeAggregator.TargetMetadataProvider() {
              @Override
              public ImmutableSortedSet<DocumentKey> getRemoteKeysForTarget(int targetId) {
                return DocumentKey.emptyKeySet().insert(doc.getKey());
              }

              @Override
              public QueryData getQueryDataForTarget(int targetId) {
                return activeTargets.contains(targetId)
                    ? queryData(targetId, QueryPurpose.LISTEN, doc.getKey().toString())
                    : null;
              }
            });
    aggregator.handleDocumentChange(change);
    return aggregator.createRemoteEvent(doc.getVersion());
  }

  public static SetMutation setMutation(String path, Map<String, Object> values) {
    return new SetMutation(key(path), wrapObject(values), Precondition.NONE);
  }

  public static PatchMutation patchMutation(String path, Map<String, Object> values) {
    return patchMutation(path, values, null);
  }

  public static PatchMutation patchMutation(
      String path, Map<String, Object> values, @Nullable List<FieldPath> updateMask) {
    ObjectValue objectValue = ObjectValue.emptyObject();
    ArrayList<FieldPath> objectMask = new ArrayList<>();
    for (Entry<String, Object> entry : values.entrySet()) {
      FieldPath fieldPath = field(entry.getKey());
      objectMask.add(fieldPath);
      if (!entry.getValue().equals(DELETE_SENTINEL)) {
        FieldValue parsedValue = wrap(entry.getValue());
        objectValue = objectValue.set(fieldPath, parsedValue);
      }
    }

    boolean merge = updateMask != null;

    // We sort the fieldMaskPaths to make the order deterministic in tests. (Otherwise, when we
    // flatten a Set to a proto repeated field, we'll end up comparing in iterator order and
    // possibly consider {foo,bar} != {bar,foo}.)
    SortedSet<FieldPath> fieldMaskPaths = new TreeSet<>(merge ? updateMask : objectMask);

    return new PatchMutation(
        key(path),
        objectValue,
        FieldMask.fromSet(fieldMaskPaths),
        merge ? Precondition.NONE : Precondition.exists(true));
  }

  public static DeleteMutation deleteMutation(String path) {
    return new DeleteMutation(key(path), Precondition.NONE);
  }

  /**
   * Creates a TransformMutation by parsing any FieldValue sentinels in the provided data. The data
   * is expected to use dotted-notation for nested fields (i.e. { "foo.bar": FieldValue.foo() } and
   * must not contain any non-sentinel data.
   */
  public static TransformMutation transformMutation(String path, Map<String, Object> data) {
    UserDataConverter dataConverter = new UserDataConverter(DatabaseId.forProject("project"));
    ParsedUpdateData result = dataConverter.parseUpdateData(data);

    // The order of the transforms doesn't matter, but we sort them so tests can assume a particular
    // order.
    ArrayList<FieldTransform> fieldTransforms = new ArrayList<>(result.getFieldTransforms());
    Collections.sort(
        fieldTransforms, (ft1, ft2) -> ft1.getFieldPath().compareTo(ft2.getFieldPath()));

    return new TransformMutation(key(path), fieldTransforms);
  }

  public static MutationResult mutationResult(long version) {
    return new MutationResult(version(version), null);
  }

  public static LocalViewChanges viewChanges(
      int targetId, boolean synced, List<String> addedKeys, List<String> removedKeys) {
    ImmutableSortedSet<DocumentKey> added = DocumentKey.emptyKeySet();
    for (String keyPath : addedKeys) {
      added = added.insert(key(keyPath));
    }
    ImmutableSortedSet<DocumentKey> removed = DocumentKey.emptyKeySet();
    for (String keyPath : removedKeys) {
      removed = removed.insert(key(keyPath));
    }
    return new LocalViewChanges(targetId, synced, added, removed);
  }

  /** Creates a resume token to match the given snapshot version. */
  @Nullable
  public static ByteString resumeToken(long snapshotVersion) {
    if (snapshotVersion == 0) {
      return null;
    }

    String snapshotString = "snapshot-" + snapshotVersion;
    return ByteString.copyFrom(snapshotString, Charsets.UTF_8);
  }

  @NonNull
  private static ByteString resumeToken(SnapshotVersion snapshotVersion) {
    if (snapshotVersion.equals(SnapshotVersion.NONE)) {
      return ByteString.EMPTY;
    } else {
      return ByteString.copyFromUtf8(snapshotVersion.toString());
    }
  }

  public static ByteString streamToken(String contents) {
    return ByteString.copyFrom(contents, Charsets.UTF_8);
  }

  private static Map<String, Object> fromJsonString(String json) {
    try {
      ObjectMapper mapper = new ObjectMapper();
      return mapper.readValue(json, new TypeReference<Map<String, Object>>() {});
    } catch (IOException e) {
      throw new RuntimeException(e);
    }
  }

  public static Map<String, Object> fromSingleQuotedString(String json) {
    return fromJsonString(json.replace("'", "\""));
  }

  /** Converts the values of an ImmutableSortedMap into a list, preserving key order. */
  public static <T> List<T> values(ImmutableSortedMap<?, T> map) {
    List<T> result = new ArrayList<>();
    for (Map.Entry<?, T> entry : map) {
      result.add(entry.getValue());
    }
    return result;
  }

  /**
   * Asserts that the actual set is equal to the expected one.
   *
   * @param expected A list of the expected contents of the set, in order.
   * @param actual The set to compare against.
   * @param <T> The type of the values of in common between the expected list and actual set.
   */
  // PORTING NOTE: JUnit and XCTest use reversed conventions on expected and actual values :-(.
  public static <T> void assertSetEquals(List<T> expected, ImmutableSortedSet<T> actual) {
    List<T> actualList = Lists.newArrayList(actual);
    assertEquals(expected, actualList);
  }

  /**
   * Asserts that the actual set is equal to the expected one.
   *
   * @param expected A list of the expected contents of the set, in order.
   * @param actual The set to compare against.
   * @param <T> The type of the values of in common between the expected list and actual set.
   */
  // PORTING NOTE: JUnit and XCTest use reversed conventions on expected and actual values :-(.
  public static <T> void assertSetEquals(List<T> expected, Set<T> actual) {
    Set<T> expectedSet = Sets.newHashSet(expected);
    assertEquals(expectedSet, actual);
  }

  /** Asserts that the given runnable block fails with an internal error. */
  public static void assertFails(Runnable block) {
    try {
      block.run();
    } catch (AssertionError e) {
      assertThat(e).hasMessageThat().startsWith("INTERNAL ASSERTION FAILED:");
      // Otherwise success
      return;
    }
    fail("Should have failed");
  }

  public static void assertDoesNotThrow(Runnable block) {
    try {
      block.run();
    } catch (Exception e) {
      fail("Should not have thrown " + e);
    }
  }

  // TODO: We could probably do some de-duplication between assertFails / expectError.
  /** Expects runnable to throw an exception with a specific error message. */
  public static void expectError(Runnable runnable, String exceptionMessage) {
    expectError(runnable, exceptionMessage, /*context=*/ null);
  }

  /**
   * Expects runnable to throw an exception with a specific error message. An optional context (e.g.
   * "for bad_data") can be provided which will be displayed in any resulting failure message.
   */
  public static void expectError(Runnable runnable, String exceptionMessage, String context) {
    boolean exceptionThrown = false;
    try {
      runnable.run();
    } catch (Throwable throwable) {
      exceptionThrown = true;
      String contextMessage = "Expected exception message was incorrect";
      if (context != null) {
        contextMessage += " (" + context + ")";
      }
      assertEquals(contextMessage, exceptionMessage, throwable.getMessage());
    }
    if (!exceptionThrown) {
      context = (context == null) ? "" : context;
      fail(
          "Expected exception with message '"
              + exceptionMessage
              + "' but no exception was thrown"
              + context);
    }
  }
}<|MERGE_RESOLUTION|>--- conflicted
+++ resolved
@@ -403,12 +403,6 @@
       List<MaybeDocument> docs, List<Integer> updatedInTargets, List<Integer> removedFromTargets) {
     Preconditions.checkArgument(!docs.isEmpty(), "Cannot pass empty docs array");
 
-<<<<<<< HEAD
-    ResourcePath collectionPath = docs.get(0).getKey().getPath().popLast();
-    SnapshotVersion version = docs.get(0).getVersion();
-
-=======
->>>>>>> 6aa59b9f
     WatchChangeAggregator aggregator =
         new WatchChangeAggregator(
             new WatchChangeAggregator.TargetMetadataProvider() {
@@ -419,10 +413,7 @@
 
               @Override
               public QueryData getQueryDataForTarget(int targetId) {
-<<<<<<< HEAD
-=======
                 ResourcePath collectionPath = docs.get(0).getKey().getPath().popLast();
->>>>>>> 6aa59b9f
                 return queryData(targetId, QueryPurpose.LISTEN, collectionPath.toString());
               }
             });
@@ -432,11 +423,8 @@
           new DocumentChange(updatedInTargets, removedFromTargets, doc.getKey(), doc);
       aggregator.handleDocumentChange(change);
     }
-<<<<<<< HEAD
-=======
 
     SnapshotVersion version = docs.get(0).getVersion();
->>>>>>> 6aa59b9f
     return aggregator.createRemoteEvent(version);
   }
 
