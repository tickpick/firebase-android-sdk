--- conflicted
+++ resolved
@@ -112,11 +112,6 @@
     implementation project(':firebase-installations-interop')
     runtimeOnly project(':firebase-installations')
 
-<<<<<<< HEAD
-    implementation "io.grpc:grpc-stub:$grpcVersion"
-    implementation "io.grpc:grpc-protobuf-lite:$grpcVersion"
-    implementation "io.grpc:grpc-okhttp:$grpcVersion"
-=======
     //To provide @Generated annotations
     compileOnly 'javax.annotation:jsr250-api:1.0'
 
@@ -124,7 +119,6 @@
     implementation 'io.grpc:grpc-stub:1.21.0'
     implementation 'io.grpc:grpc-protobuf-lite:1.21.0'
     implementation 'io.grpc:grpc-okhttp:1.21.0'
->>>>>>> ad62fcc0
     implementation 'com.google.dagger:dagger:2.24'
     implementation 'io.reactivex.rxjava2:rxjava:2.1.14'
     implementation 'io.reactivex.rxjava2:rxandroid:2.0.2'
