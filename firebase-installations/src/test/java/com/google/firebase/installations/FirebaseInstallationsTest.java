// Copyright 2019 Google LLC
//
// Licensed under the Apache License, Version 2.0 (the "License");
// you may not use this file except in compliance with the License.
// You may obtain a copy of the License at
//
//      http://www.apache.org/licenses/LICENSE-2.0
//
// Unless required by applicable law or agreed to in writing, software
// distributed under the License is distributed on an "AS IS" BASIS,
// WITHOUT WARRANTIES OR CONDITIONS OF ANY KIND, either express or implied.
// See the License for the specific language governing permissions and
// limitations under the License.

package com.google.firebase.installations;

import static com.google.common.truth.Truth.assertWithMessage;
import static org.hamcrest.Matchers.equalTo;
import static org.junit.Assert.assertEquals;
import static org.junit.Assert.assertThat;
import static org.junit.Assert.assertTrue;
import static org.junit.Assert.fail;
import static org.mockito.ArgumentMatchers.any;
import static org.mockito.ArgumentMatchers.anyString;
import static org.mockito.ArgumentMatchers.matches;
import static org.mockito.Mockito.doAnswer;
import static org.mockito.Mockito.doThrow;
import static org.mockito.Mockito.never;
import static org.mockito.Mockito.times;
import static org.mockito.Mockito.verify;
import static org.mockito.Mockito.verifyZeroInteractions;
import static org.mockito.Mockito.when;

import androidx.test.core.app.ApplicationProvider;
import com.google.android.gms.tasks.Task;
import com.google.firebase.FirebaseApp;
import com.google.firebase.FirebaseException;
import com.google.firebase.FirebaseOptions;
import com.google.firebase.installations.FirebaseInstallationsException.Status;
import com.google.firebase.installations.local.IidStore;
import com.google.firebase.installations.local.PersistedInstallation;
import com.google.firebase.installations.local.PersistedInstallation.RegistrationStatus;
import com.google.firebase.installations.local.PersistedInstallationEntry;
import com.google.firebase.installations.remote.FirebaseInstallationServiceClient;
import com.google.firebase.installations.remote.InstallationResponse;
import com.google.firebase.installations.remote.InstallationResponse.ResponseCode;
import com.google.firebase.installations.remote.TokenResult;
import java.io.IOException;
import java.util.concurrent.ExecutionException;
import java.util.concurrent.ExecutorService;
import java.util.concurrent.LinkedBlockingQueue;
import java.util.concurrent.ThreadPoolExecutor;
import java.util.concurrent.TimeUnit;
import org.junit.After;
import org.junit.Before;
import org.junit.Ignore;
import org.junit.Test;
import org.junit.runner.RunWith;
import org.mockito.AdditionalAnswers;
import org.mockito.Mock;
import org.mockito.MockitoAnnotations;
import org.robolectric.RobolectricTestRunner;

/** Tests for {@link FirebaseInstallations}. */
@RunWith(RobolectricTestRunner.class)
public class FirebaseInstallationsTest {
  private FirebaseApp firebaseApp;
  private ExecutorService executor;
  private PersistedInstallation persistedInstallation;
  @Mock private FirebaseInstallationServiceClient mockBackend;
  @Mock private IidStore mockIidStore;
  @Mock private RandomFidGenerator mockFidGenerator;

  public static final String TEST_FID_1 = "cccccccccccccccccccccc";

  public static final String TEST_PROJECT_ID = "777777777777";

  public static final String TEST_AUTH_TOKEN = "fis.auth.token";
  public static final String TEST_AUTH_TOKEN_2 = "fis.auth.token2";
  public static final String TEST_AUTH_TOKEN_3 = "fis.auth.token3";
  public static final String TEST_AUTH_TOKEN_4 = "fis.auth.token4";

  public static final String TEST_API_KEY = "apiKey";

  public static final String TEST_REFRESH_TOKEN = "1:test-refresh-token";

  public static final String TEST_APP_ID_1 = "1:123456789:android:abcdef";

  public static final long TEST_TOKEN_EXPIRATION_TIMESTAMP = 4000L;

  public static final String TEST_INSTANCE_ID_1 = "ccccccccccc";

  public static final String TEST_INSTANCE_ID_TOKEN_1 = "iid:token";

  public static final InstallationResponse TEST_INSTALLATION_RESPONSE =
      InstallationResponse.builder()
          .setUri("/projects/" + TEST_PROJECT_ID + "/installations/" + TEST_FID_1)
          .setFid(TEST_FID_1)
          .setRefreshToken(TEST_REFRESH_TOKEN)
          .setAuthToken(
              TokenResult.builder()
                  .setToken(TEST_AUTH_TOKEN)
                  .setTokenExpirationTimestamp(TEST_TOKEN_EXPIRATION_TIMESTAMP)
                  .build())
          .setResponseCode(ResponseCode.OK)
          .build();

  public static final InstallationResponse TEST_INSTALLATION_RESPONSE_WITH_IID =
      InstallationResponse.builder()
          .setUri("/projects/" + TEST_PROJECT_ID + "/installations/" + TEST_INSTANCE_ID_1)
          .setFid(TEST_INSTANCE_ID_1)
          .setRefreshToken(TEST_REFRESH_TOKEN)
          .setAuthToken(
              TokenResult.builder()
                  .setToken(TEST_AUTH_TOKEN)
                  .setTokenExpirationTimestamp(TEST_TOKEN_EXPIRATION_TIMESTAMP)
                  .build())
          .setResponseCode(ResponseCode.OK)
          .build();

  public static final TokenResult TEST_TOKEN_RESULT =
      TokenResult.builder()
          .setToken(TEST_AUTH_TOKEN_2)
          .setTokenExpirationTimestamp(TEST_TOKEN_EXPIRATION_TIMESTAMP)
          .setResponseCode(TokenResult.ResponseCode.OK)
          .build();

  private FirebaseInstallations firebaseInstallations;
  private Utils utils;

  @Before
  public void setUp() {
    MockitoAnnotations.initMocks(this);
    FirebaseApp.clearInstancesForTest();
    executor = new ThreadPoolExecutor(0, 1, 30L, TimeUnit.SECONDS, new LinkedBlockingQueue<>());

    firebaseApp =
        FirebaseApp.initializeApp(
            ApplicationProvider.getApplicationContext(),
            new FirebaseOptions.Builder()
                .setApplicationId(TEST_APP_ID_1)
                .setProjectId(TEST_PROJECT_ID)
                .setApiKey(TEST_API_KEY)
                .build());
    persistedInstallation = new PersistedInstallation(firebaseApp);
    persistedInstallation.clearForTesting();

    utils = new Utils();
    firebaseInstallations =
        new FirebaseInstallations(
            executor,
            firebaseApp,
            mockBackend,
            persistedInstallation,
            utils,
            mockIidStore,
            mockFidGenerator);

    when(mockFidGenerator.createRandomFid()).thenReturn(TEST_FID_1);
  }

  @After
  public void cleanUp() {
    persistedInstallation.clearForTesting();
    try {
      executor.awaitTermination(250, TimeUnit.MILLISECONDS);
    } catch (InterruptedException e) {

    }
  }

  /**
   * Check the id generation process when there is no network. There are three cases:
   *
   * <ul>
   *   <li>no iid -> generate a new fid
   *   <li>iid present -> make that iid into a fid
   *   <li>fid generated -> return that fid
   * </ul>
   */
  @Test
  public void testGetId_noNetwork_noIid() throws Exception {
    when(mockBackend.createFirebaseInstallation(
            anyString(), anyString(), anyString(), anyString(), any()))
        .thenThrow(new IOException());
    when(mockBackend.generateAuthToken(anyString(), anyString(), anyString(), anyString()))
        .thenThrow(new IOException());
    when(mockIidStore.readIid()).thenReturn(null);
    when(mockIidStore.readToken()).thenReturn(null);

    // Do the actual getId() call under test. Confirm that it returns a generated FID and
    // and that the FID was written to storage.
    // Confirm both that it returns the expected ID, as does reading the prefs from storage.
    TestOnCompleteListener<String> onCompleteListener = new TestOnCompleteListener<>();
    Task<String> task = firebaseInstallations.getId();
    task.addOnCompleteListener(executor, onCompleteListener);
    String fid = onCompleteListener.await();
    assertWithMessage("getId Task failed.").that(fid).isEqualTo(TEST_FID_1);
    PersistedInstallationEntry entry = persistedInstallation.readPersistedInstallationEntryValue();
    assertThat(entry.getFirebaseInstallationId(), equalTo(TEST_FID_1));

    // Waiting for Task that registers FID on the FIS Servers
    executor.awaitTermination(500, TimeUnit.MILLISECONDS);

    // The storage should still have the same ID and the status should indicate that the
    // fid is registered.
    entry = persistedInstallation.readPersistedInstallationEntryValue();
    assertThat(entry.getFirebaseInstallationId(), equalTo(TEST_FID_1));
    assertTrue("the entry isn't unregistered: " + entry, entry.isUnregistered());
  }

  @Test
  public void testGetId_noNetwork_iidPresent() throws Exception {
    when(mockBackend.createFirebaseInstallation(
            TEST_API_KEY,
            TEST_INSTANCE_ID_1,
            TEST_PROJECT_ID,
            TEST_APP_ID_1,
            TEST_INSTANCE_ID_TOKEN_1))
        .thenThrow(new IOException());
    when(mockBackend.generateAuthToken(anyString(), anyString(), anyString(), anyString()))
        .thenThrow(new IOException());
    when(mockIidStore.readIid()).thenReturn(TEST_INSTANCE_ID_1);
    when(mockIidStore.readToken()).thenReturn(TEST_INSTANCE_ID_TOKEN_1);

    // Do the actual getId() call under test. Confirm that it returns a generated FID and
    // and that the FID was written to storage.
    // Confirm both that it returns the expected ID, as does reading the prefs from storage.
    TestOnCompleteListener<String> onCompleteListener = new TestOnCompleteListener<>();
    Task<String> task = firebaseInstallations.getId();
    task.addOnCompleteListener(executor, onCompleteListener);
    String fid = onCompleteListener.await();
    assertWithMessage("getId Task failed.").that(fid).isEqualTo(TEST_INSTANCE_ID_1);
    PersistedInstallationEntry entry = persistedInstallation.readPersistedInstallationEntryValue();
    assertThat(entry.getFirebaseInstallationId(), equalTo(TEST_INSTANCE_ID_1));

    // Waiting for Task that registers FID on the FIS Servers
    executor.awaitTermination(500, TimeUnit.MILLISECONDS);

    // The storage should still have the same ID and the status should indicate that the
    // fid is registered.
    entry = persistedInstallation.readPersistedInstallationEntryValue();
    assertThat(entry.getFirebaseInstallationId(), equalTo(TEST_INSTANCE_ID_1));
    assertTrue("the entry doesn't have an uregistered fid: " + entry, entry.isUnregistered());
  }

  @Test
  public void testGetId_noNetwork_fidAlreadyGenerated() throws Exception {
    when(mockBackend.createFirebaseInstallation(
            anyString(), anyString(), anyString(), anyString(), any()))
        .thenThrow(new IOException());
    when(mockBackend.generateAuthToken(anyString(), anyString(), anyString(), anyString()))
        .thenThrow(new IOException());

    persistedInstallation.insertOrUpdatePersistedInstallationEntry(
        PersistedInstallationEntry.INSTANCE.withUnregisteredFid("generatedFid"));

    // Do the actual getId() call under test. Confirm that it returns the already generated FID.
    // Confirm both that it returns the expected ID, as does reading the prefs from storage.
    TestOnCompleteListener<String> onCompleteListener = new TestOnCompleteListener<>();
    Task<String> task = firebaseInstallations.getId();
    task.addOnCompleteListener(executor, onCompleteListener);
    String fid = onCompleteListener.await();
    assertWithMessage("getId Task failed.").that(fid).isEqualTo("generatedFid");

    // Waiting for Task that registers FID on the FIS Servers
    executor.awaitTermination(500, TimeUnit.MILLISECONDS);

    // The storage should still have the same ID and the status should indicate that the
    // fid is registered.
    PersistedInstallationEntry entry = persistedInstallation.readPersistedInstallationEntryValue();
    assertThat(entry.getFirebaseInstallationId(), equalTo("generatedFid"));
    assertTrue("the entry doesn't have an uregistered fid: " + entry, entry.isUnregistered());
  }

  /**
   * Checks that if we have a registered fid then the fid is returned and no backend calls are made.
   */
  @Test
  public void testGetId_ValidIdAndToken_NoBackendCalls() throws Exception {
    persistedInstallation.insertOrUpdatePersistedInstallationEntry(
        PersistedInstallationEntry.INSTANCE.withRegisteredFid(
            TEST_FID_1,
            TEST_REFRESH_TOKEN,
            utils.currentTimeInSecs(),
            TEST_AUTH_TOKEN,
            TEST_TOKEN_EXPIRATION_TIMESTAMP));

    // No exception, means success.
    TestOnCompleteListener<String> onCompleteListener = new TestOnCompleteListener<>();
    Task<String> task = firebaseInstallations.getId();
    task.addOnCompleteListener(executor, onCompleteListener);
    String fid = onCompleteListener.await();
    assertWithMessage("getId Task failed.").that(fid).isEqualTo(TEST_FID_1);

    // getId() returns fid immediately but registers fid asynchronously.  Waiting for half a second
    // while we mock fid registration. We dont send an actual request to FIS in tests.
    executor.awaitTermination(500, TimeUnit.MILLISECONDS);

    // check that the mockClient didn't get invoked at all, since the fid is already registered
    // and the authtoken is present and not expired
    verifyZeroInteractions(mockBackend);

    // check that the fid is still the expected one and is registered
    PersistedInstallationEntry entry = persistedInstallation.readPersistedInstallationEntryValue();
    assertThat(entry.getFirebaseInstallationId(), equalTo(TEST_FID_1));
    assertTrue("the entry doesn't have a registered fid: " + entry, entry.isRegistered());
  }

  /**
   * Checks that if we have an unregistered fid that the fid gets registered with the backend and no
   * other calls are made.
   */
  @Test
  public void testGetId_UnRegisteredId_IssueCreateIdCall() throws Exception {
    when(mockBackend.createFirebaseInstallation(
            anyString(), matches(TEST_FID_1), anyString(), anyString(), any()))
        .thenReturn(TEST_INSTALLATION_RESPONSE);
    persistedInstallation.insertOrUpdatePersistedInstallationEntry(
        PersistedInstallationEntry.INSTANCE.withUnregisteredFid(TEST_FID_1));

    // No exception, means success.
    TestOnCompleteListener<String> onCompleteListener = new TestOnCompleteListener<>();
    Task<String> task = firebaseInstallations.getId();
    task.addOnCompleteListener(executor, onCompleteListener);
    String fid = onCompleteListener.await();
    assertWithMessage("getId Task failed.").that(fid).isEqualTo(TEST_FID_1);

    // getId() returns fid immediately but registers fid asynchronously.  Waiting for half a second
    // while we mock fid registration. We dont send an actual request to FIS in tests.
    executor.awaitTermination(500, TimeUnit.MILLISECONDS);

    // check that the mockClient didn't get invoked at all, since the fid is already registered
    // and the authtoken is present and not expired
    verify(mockBackend)
        .createFirebaseInstallation(
            anyString(), matches(TEST_FID_1), anyString(), anyString(), any());
    verify(mockBackend, never())
        .generateAuthToken(anyString(), anyString(), anyString(), anyString());

    // check that the fid is still the expected one and is registered
    PersistedInstallationEntry entry = persistedInstallation.readPersistedInstallationEntryValue();
    assertThat(entry.getFirebaseInstallationId(), equalTo(TEST_FID_1));
    assertTrue("the entry doesn't have a registered fid: " + entry, entry.isRegistered());
  }

  @Test
  public void testGetId_migrateIid_successful() throws Exception {
    when(mockIidStore.readIid()).thenReturn(TEST_INSTANCE_ID_1);
    when(mockIidStore.readToken()).thenReturn(TEST_INSTANCE_ID_TOKEN_1);
    when(mockBackend.createFirebaseInstallation(
            anyString(), anyString(), anyString(), anyString(), anyString()))
        .thenReturn(TEST_INSTALLATION_RESPONSE_WITH_IID);

    // Do the actual getId() call under test.
    // Confirm both that it returns the expected ID, as does reading the prefs from storage.
    TestOnCompleteListener<String> onCompleteListener = new TestOnCompleteListener<>();
    Task<String> task = firebaseInstallations.getId();
    task.addOnCompleteListener(executor, onCompleteListener);
    String fid = onCompleteListener.await();
    assertWithMessage("getId Task failed.").that(fid).isEqualTo(TEST_INSTANCE_ID_1);
    PersistedInstallationEntry entry = persistedInstallation.readPersistedInstallationEntryValue();
    assertThat(entry.getFirebaseInstallationId(), equalTo(TEST_INSTANCE_ID_1));

    // Waiting for Task that registers FID on the FIS Servers
    executor.awaitTermination(500, TimeUnit.MILLISECONDS);

    // The storage should still have the same ID and the status should indicate that the
    // fid si registered.
    entry = persistedInstallation.readPersistedInstallationEntryValue();
    assertThat(entry.getFirebaseInstallationId(), equalTo(TEST_INSTANCE_ID_1));
    assertTrue("the entry doesn't have a registered fid: " + entry, entry.isRegistered());
  }

  @Test
  public void testGetId_multipleCalls_sameFIDReturned() throws Exception {
    when(mockIidStore.readIid()).thenReturn(null);
    when(mockIidStore.readToken()).thenReturn(null);
    when(mockBackend.createFirebaseInstallation(
            anyString(), anyString(), anyString(), anyString(), any()))
        .thenReturn(TEST_INSTALLATION_RESPONSE);

    // Call getId multiple times
    Task<String> task1 = firebaseInstallations.getId();
    Task<String> task2 = firebaseInstallations.getId();
    TestOnCompleteListener<String> onCompleteListener1 = new TestOnCompleteListener<>();
    task1.addOnCompleteListener(executor, onCompleteListener1);
    TestOnCompleteListener<String> onCompleteListener2 = new TestOnCompleteListener<>();
    task2.addOnCompleteListener(executor, onCompleteListener2);
    onCompleteListener1.await();
    onCompleteListener2.await();

    // Waiting for Task that registers FID on the FIS Servers
    executor.awaitTermination(500, TimeUnit.MILLISECONDS);

    assertWithMessage("Persisted Fid of Task1 doesn't match.")
        .that(task1.getResult())
        .isEqualTo(TEST_FID_1);
    assertWithMessage("Persisted Fid of Task2 doesn't match.")
        .that(task2.getResult())
        .isEqualTo(TEST_FID_1);
    verify(mockBackend, times(1))
        .createFirebaseInstallation(TEST_API_KEY, TEST_FID_1, TEST_PROJECT_ID, TEST_APP_ID_1, null);
    PersistedInstallationEntry entry = persistedInstallation.readPersistedInstallationEntryValue();
    assertThat(entry.getFirebaseInstallationId(), equalTo(TEST_FID_1));
    assertTrue("the entry isn't doesn't have a registered fid: " + entry, entry.isRegistered());
  }

  /**
   * Checks that if the server rejects a FID during registration the SDK will use the fid in the
   * response as the new fid.
   */
  @Test
  public void testGetId_unregistered_replacesFidWithResponse() throws Exception {
    // Update local storage with installation entry that has invalid fid.
    persistedInstallation.insertOrUpdatePersistedInstallationEntry(
        PersistedInstallationEntry.INSTANCE.withUnregisteredFid("tobereplaced"));
    when(mockBackend.createFirebaseInstallation(
            anyString(), anyString(), anyString(), anyString(), any()))
        .thenReturn(TEST_INSTALLATION_RESPONSE);

    // The first call will return the existing FID, "tobereplaced"
    TestOnCompleteListener<String> onCompleteListener = new TestOnCompleteListener<>();
    Task<String> task = firebaseInstallations.getId();
    task.addOnCompleteListener(executor, onCompleteListener);
    String fid = onCompleteListener.await();

    // do a getId(), the unregistered TEST_FID_1 should be returned
    assertWithMessage("getId Task failed.").that(fid).isEqualTo("tobereplaced");

    // Waiting for Task that registers FID on the FIS Servers
    executor.awaitTermination(500, TimeUnit.MILLISECONDS);

    // The next call should return the FID that was returned by the server
    onCompleteListener = new TestOnCompleteListener<>();
    task = firebaseInstallations.getId();
    task.addOnCompleteListener(executor, onCompleteListener);
    fid = onCompleteListener.await();

    // do a getId(), the unregistered TEST_FID_1 should be returned
    assertWithMessage("getId Task failed.").that(fid).isEqualTo(TEST_FID_1);
  }

  /**
   * A registration that fails with a SERVER_ERROR will cause the FID to be put into the error
   * state.
   */
  @Test
  public void testGetId_ServerError_UnregisteredFID() throws Exception {
    // start with an unregistered fid
    persistedInstallation.insertOrUpdatePersistedInstallationEntry(
        PersistedInstallationEntry.INSTANCE.withUnregisteredFid(TEST_FID_1));

    // have the server return a server error for the registration
    when(mockBackend.createFirebaseInstallation(
            anyString(), anyString(), anyString(), anyString(), any()))
        .thenReturn(
            InstallationResponse.builder().setResponseCode(ResponseCode.BAD_CONFIG).build());

    TestOnCompleteListener<String> onCompleteListener = new TestOnCompleteListener<>();
    Task<String> task = firebaseInstallations.getId();
    task.addOnCompleteListener(executor, onCompleteListener);
    String fid = onCompleteListener.await();

    // do a getId(), the unregistered TEST_FID_1 should be returned
    assertWithMessage("getId Task failed.").that(fid).isEqualTo(TEST_FID_1);

    // Waiting for Task that registers FID on the FIS Servers.
    executor.awaitTermination(500, TimeUnit.MILLISECONDS);

    // We expect that the server error will cause the FID to be put into the error state.
    // There is nothing more we can do.
    PersistedInstallationEntry updatedInstallationEntry =
        persistedInstallation.readPersistedInstallationEntryValue();
    // //assertThat(TEST_FID_1, eq(updatedInstallationEntry.getFirebaseInstallationId()));
    // //assertThat(updatedInstallationEntry).hasRegistrationStatus(RegistrationStatus.REGISTER_ERROR);
  }

  /**
   * A registration that fails with an IOException will not cause the FID to be put into the error
   * state.
   */
  @Test
  public void testGetId_fidRegistrationUncheckedException_statusUpdated() throws Exception {
    // set initial state to having an unregistered FID
    persistedInstallation.insertOrUpdatePersistedInstallationEntry(
        PersistedInstallationEntry.INSTANCE.withUnregisteredFid(TEST_FID_1));

    // Mocking unchecked exception on FIS createFirebaseInstallation
    when(mockBackend.createFirebaseInstallation(
            anyString(), anyString(), anyString(), anyString(), any()))
        .thenThrow(new IOException());

    TestOnCompleteListener<String> onCompleteListener = new TestOnCompleteListener<>();
    Task<String> getIdTask = firebaseInstallations.getId();
    getIdTask.addOnCompleteListener(executor, onCompleteListener);
    String fid = onCompleteListener.await();

    assertEquals("fid doesn't match expected", TEST_FID_1, fid);

    // Waiting for Task that registers FID on the FIS Servers
    executor.awaitTermination(500, TimeUnit.MILLISECONDS);

    // We expect that the IOException will cause the request to fail, but it will not
    // cause the FID to be put into the error state because we expect this to eventually succeed.
    PersistedInstallationEntry entry = persistedInstallation.readPersistedInstallationEntryValue();
    assertThat(entry.getFirebaseInstallationId(), equalTo(TEST_FID_1));
    assertTrue("the entry doesn't have an unregistered fid: " + entry, entry.isUnregistered());
  }

  @Test
  public void testGetAuthToken_fidDoesNotExist_successful() throws Exception {
    when(mockBackend.createFirebaseInstallation(
            anyString(), anyString(), anyString(), anyString(), any()))
        .thenReturn(TEST_INSTALLATION_RESPONSE);

    TestOnCompleteListener<InstallationTokenResult> onCompleteListener =
        new TestOnCompleteListener<>();
    Task<InstallationTokenResult> task = firebaseInstallations.getToken(false);
    task.addOnCompleteListener(executor, onCompleteListener);
    onCompleteListener.await();

    PersistedInstallationEntry entry = persistedInstallation.readPersistedInstallationEntryValue();
    assertThat(entry.getAuthToken(), equalTo(TEST_AUTH_TOKEN));
  }

  @Test
  public void testGetAuthToken_fidExists_successful() throws Exception {
    persistedInstallation.insertOrUpdatePersistedInstallationEntry(
        PersistedInstallationEntry.INSTANCE.withRegisteredFid(
            TEST_FID_1,
            TEST_REFRESH_TOKEN,
            utils.currentTimeInSecs(),
            TEST_AUTH_TOKEN,
            TEST_TOKEN_EXPIRATION_TIMESTAMP));

    TestOnCompleteListener<InstallationTokenResult> onCompleteListener =
        new TestOnCompleteListener<>();
    Task<InstallationTokenResult> task = firebaseInstallations.getToken(false);
    task.addOnCompleteListener(executor, onCompleteListener);
    InstallationTokenResult installationTokenResult = onCompleteListener.await();

    assertWithMessage("Persisted Auth Token doesn't match")
        .that(installationTokenResult.getToken())
        .isEqualTo(TEST_AUTH_TOKEN);
    verify(mockBackend, never())
        .generateAuthToken(TEST_API_KEY, TEST_FID_1, TEST_PROJECT_ID, TEST_REFRESH_TOKEN);
  }

  @Test
<<<<<<< HEAD
  public void testGetAuthToken_expiredAuthToken_fetchedNewTokenFromFIS() throws Exception {
    // start with a registered FID and valid auth token
    persistedInstallation.insertOrUpdatePersistedInstallationEntry(
        PersistedInstallationEntry.INSTANCE.withRegisteredFid(
            TEST_FID_1,
            TEST_REFRESH_TOKEN,
            // Make experation time to be 30 min ago
            utils.currentTimeInSecs()
                - TEST_TOKEN_EXPIRATION_TIMESTAMP
                - TimeUnit.MINUTES.toSeconds(30),
            TEST_AUTH_TOKEN,
            TEST_TOKEN_EXPIRATION_TIMESTAMP));

    // have the server respond with a new token
    when(mockBackend.generateAuthToken(anyString(), anyString(), anyString(), anyString()))
        .thenReturn(TEST_TOKEN_RESULT);

    TestOnCompleteListener<InstallationTokenResult> onCompleteListener =
        new TestOnCompleteListener<>();
    Task<InstallationTokenResult> task = firebaseInstallations.getToken(false);
    task.addOnCompleteListener(executor, onCompleteListener);
    InstallationTokenResult installationTokenResult = onCompleteListener.await();

    assertWithMessage("Persisted Auth Token doesn't match")
        .that(installationTokenResult.getToken())
        .isEqualTo(TEST_AUTH_TOKEN_2);
  }

  @Test
=======
>>>>>>> b518cb83
  public void testGetToken_unregisteredFid_fetchedNewTokenFromFIS() throws Exception {
    // Update local storage with a unregistered installation entry to validate that getToken
    // calls getId to ensure FID registration and returns a valid auth token.
    persistedInstallation.insertOrUpdatePersistedInstallationEntry(
        PersistedInstallationEntry.INSTANCE.withUnregisteredFid(TEST_FID_1));
    when(mockBackend.createFirebaseInstallation(
            anyString(), anyString(), anyString(), anyString(), any()))
        .thenReturn(TEST_INSTALLATION_RESPONSE);

    TestOnCompleteListener<InstallationTokenResult> onCompleteListener =
        new TestOnCompleteListener<>();
    Task<InstallationTokenResult> task = firebaseInstallations.getToken(false);
    task.addOnCompleteListener(executor, onCompleteListener);
    InstallationTokenResult installationTokenResult = onCompleteListener.await();

    assertWithMessage("Persisted Auth Token doesn't match")
        .that(installationTokenResult.getToken())
        .isEqualTo(TEST_AUTH_TOKEN);
  }

  @Test
  public void testGetAuthToken_authError_persistedInstallationCleared() throws Exception {
    persistedInstallation.insertOrUpdatePersistedInstallationEntry(
        PersistedInstallationEntry.INSTANCE.withRegisteredFid(
            TEST_FID_1,
            TEST_REFRESH_TOKEN,
            utils.currentTimeInSecs(),
            TEST_AUTH_TOKEN,
            TEST_TOKEN_EXPIRATION_TIMESTAMP));

    // Mocks error during auth token generation
    when(mockBackend.generateAuthToken(anyString(), anyString(), anyString(), anyString()))
        .thenReturn(
            TokenResult.builder().setResponseCode(TokenResult.ResponseCode.AUTH_ERROR).build());

    // Expect exception
    try {
      TestOnCompleteListener<InstallationTokenResult> onCompleteListener =
          new TestOnCompleteListener<>();
      Task<InstallationTokenResult> task = firebaseInstallations.getToken(true);
      task.addOnCompleteListener(executor, onCompleteListener);
      onCompleteListener.await();
      fail("the getAuthToken() call should have failed due to Auth Error.");
    } catch (ExecutionException expected) {
      assertWithMessage("Exception class doesn't match")
          .that(expected)
          .hasCauseThat()
          .isInstanceOf(IOException.class);
    }

    assertTrue(persistedInstallation.readPersistedInstallationEntryValue().isNotGenerated());
  }

  // /**
  //  * Check that a call to generateAuthToken(FORCE_REFRESH) fails if the backend client call
  //  * fails.
  //  */
  @Test
  public void testGetAuthToken_serverError_failure() throws Exception {
    // start the test with a registered FID
    persistedInstallation.insertOrUpdatePersistedInstallationEntry(
        PersistedInstallationEntry.INSTANCE.withRegisteredFid(
            TEST_FID_1,
            TEST_REFRESH_TOKEN,
            utils.currentTimeInSecs(),
            TEST_AUTH_TOKEN,
            TEST_TOKEN_EXPIRATION_TIMESTAMP));

    // have the backend fail when generateAuthToken is invoked.
    when(mockBackend.generateAuthToken(anyString(), anyString(), anyString(), anyString()))
        .thenReturn(
            TokenResult.builder().setResponseCode(TokenResult.ResponseCode.BAD_CONFIG).build());

    // Make the forced getAuthToken call, which should fail.
    try {
      TestOnCompleteListener<InstallationTokenResult> onCompleteListener =
          new TestOnCompleteListener<>();
      Task<InstallationTokenResult> task = firebaseInstallations.getToken(true);
      task.addOnCompleteListener(executor, onCompleteListener);
      onCompleteListener.await();
      fail(
          "getAuthToken() succeeded but should have failed due to the BAD_CONFIG error "
              + "returned by the network call.");
    } catch (ExecutionException expected) {
      assertWithMessage("Exception class doesn't match")
          .that(expected)
          .hasCauseThat()
          .isInstanceOf(FirebaseInstallationsException.class);
      assertWithMessage("Exception status doesn't match")
          .that(((FirebaseInstallationsException) expected.getCause()).getStatus())
          .isEqualTo(Status.BAD_CONFIG);
    }
  }

  @Test
  @Ignore("the code doesn't currently enforce a single token fetch at a time")
  public void testGetAuthToken_multipleCallsForceRefresh_fetchedNewTokenTwice() throws Exception {
    // start with a valid fid and authtoken
    persistedInstallation.insertOrUpdatePersistedInstallationEntry(
        PersistedInstallationEntry.INSTANCE.withRegisteredFid(
            TEST_FID_1,
            TEST_REFRESH_TOKEN,
            utils.currentTimeInSecs(),
            TEST_AUTH_TOKEN,
            TEST_TOKEN_EXPIRATION_TIMESTAMP));

    // Use a mock ServiceClient for network calls with delay(500ms) to ensure first task is not
    // completed before the second task starts. Hence, we can test multiple calls to getToken()
    // and verify one task waits for another task to complete.

    doAnswer(
            AdditionalAnswers.answersWithDelay(
                500,
                (unused) ->
                    TokenResult.builder()
                        .setToken(TEST_AUTH_TOKEN_3)
                        .setTokenExpirationTimestamp(TEST_TOKEN_EXPIRATION_TIMESTAMP)
                        .setResponseCode(TokenResult.ResponseCode.OK)
                        .build()))
        .doAnswer(
            AdditionalAnswers.answersWithDelay(
                500,
                (unused) ->
                    TokenResult.builder()
                        .setToken(TEST_AUTH_TOKEN_4)
                        .setTokenExpirationTimestamp(TEST_TOKEN_EXPIRATION_TIMESTAMP)
                        .setResponseCode(TokenResult.ResponseCode.OK)
                        .build()))
        .when(mockBackend)
        .generateAuthToken(anyString(), anyString(), anyString(), anyString());

    // Call getToken multiple times with FORCE_REFRESH option.
    // Call getToken multiple times with DO_NOT_FORCE_REFRESH option
    Task<InstallationTokenResult> task1 = firebaseInstallations.getToken(true);
    Task<InstallationTokenResult> task2 = firebaseInstallations.getToken(true);
    TestOnCompleteListener<InstallationTokenResult> onCompleteListener1 =
        new TestOnCompleteListener<>();
    task1.addOnCompleteListener(executor, onCompleteListener1);
    TestOnCompleteListener<InstallationTokenResult> onCompleteListener2 =
        new TestOnCompleteListener<>();
    task2.addOnCompleteListener(executor, onCompleteListener2);
    onCompleteListener1.await();
    onCompleteListener2.await();

    // As we cannot ensure which task got executed first, verifying with both expected values
    assertWithMessage("Persisted Auth Token doesn't match")
        .that(task1.getResult().getToken())
        .isEqualTo(TEST_AUTH_TOKEN_3);
    assertWithMessage("Persisted Auth Token doesn't match")
        .that(task2.getResult().getToken())
        .isEqualTo(TEST_AUTH_TOKEN_3);
    verify(mockBackend, times(1))
        .generateAuthToken(TEST_API_KEY, TEST_FID_1, TEST_PROJECT_ID, TEST_REFRESH_TOKEN);
    PersistedInstallationEntry entry = persistedInstallation.readPersistedInstallationEntryValue();
    assertThat(entry.getAuthToken(), equalTo(TEST_AUTH_TOKEN_3));
  }

  @Test
  public void testDelete_registeredFID_successful() throws Exception {
    // Update local storage with a registered installation entry
    persistedInstallation.insertOrUpdatePersistedInstallationEntry(
        PersistedInstallationEntry.INSTANCE.withRegisteredFid(
            TEST_FID_1,
            TEST_REFRESH_TOKEN,
            utils.currentTimeInSecs(),
            TEST_AUTH_TOKEN,
            TEST_TOKEN_EXPIRATION_TIMESTAMP));
    when(mockBackend.createFirebaseInstallation(
            anyString(), anyString(), anyString(), anyString(), any()))
        .thenReturn(TEST_INSTALLATION_RESPONSE);

    TestOnCompleteListener<Void> onCompleteListener = new TestOnCompleteListener<>();
    firebaseInstallations.delete().addOnCompleteListener(executor, onCompleteListener);
    onCompleteListener.await();

    PersistedInstallationEntry entryValue =
        persistedInstallation.readPersistedInstallationEntryValue();
    assertEquals(entryValue.getRegistrationStatus(), RegistrationStatus.NOT_GENERATED);
    verify(mockBackend, times(1))
        .deleteFirebaseInstallation(TEST_API_KEY, TEST_FID_1, TEST_PROJECT_ID, TEST_REFRESH_TOKEN);
  }

  @Test
  public void testDelete_unregisteredFID_successful() throws Exception {
    // Update local storage with a unregistered installation entry
    persistedInstallation.insertOrUpdatePersistedInstallationEntry(
        PersistedInstallationEntry.INSTANCE.withUnregisteredFid(TEST_FID_1));

    TestOnCompleteListener<Void> onCompleteListener = new TestOnCompleteListener<>();
    firebaseInstallations.delete().addOnCompleteListener(executor, onCompleteListener);
    onCompleteListener.await();

    PersistedInstallationEntry entryValue =
        persistedInstallation.readPersistedInstallationEntryValue();
    assertEquals(entryValue.getRegistrationStatus(), RegistrationStatus.NOT_GENERATED);
    verify(mockBackend, never())
        .deleteFirebaseInstallation(anyString(), anyString(), anyString(), anyString());
  }

  @Test
  public void testDelete_emptyPersistedFidEntry_successful() throws Exception {
    persistedInstallation.insertOrUpdatePersistedInstallationEntry(
        PersistedInstallationEntry.INSTANCE.withNoGeneratedFid());

    TestOnCompleteListener<Void> onCompleteListener = new TestOnCompleteListener<>();
    firebaseInstallations.delete().addOnCompleteListener(executor, onCompleteListener);
    onCompleteListener.await();

    PersistedInstallationEntry entry = persistedInstallation.readPersistedInstallationEntryValue();
    assertTrue(
        "the entry was expected to need a newly generated fid: " + entry, entry.isNotGenerated());

    verify(mockBackend, never())
        .deleteFirebaseInstallation(anyString(), anyString(), anyString(), anyString());
  }

  @Test
  public void testDelete_serverError_badConfig() throws Exception {
    // Update local storage with a registered installation entry
    persistedInstallation.insertOrUpdatePersistedInstallationEntry(
        PersistedInstallationEntry.INSTANCE.withRegisteredFid(
            TEST_FID_1,
            TEST_REFRESH_TOKEN,
            utils.currentTimeInSecs(),
            TEST_AUTH_TOKEN,
            TEST_TOKEN_EXPIRATION_TIMESTAMP));

    doThrow(new FirebaseException("Server Error"))
        .when(mockBackend)
        .deleteFirebaseInstallation(anyString(), anyString(), anyString(), anyString());

    // Expect exception
    try {
      TestOnCompleteListener<Void> onCompleteListener = new TestOnCompleteListener<>();
      firebaseInstallations.delete().addOnCompleteListener(executor, onCompleteListener);
      onCompleteListener.await();
      fail("firebaseInstallations.delete() failed due to Server Error.");
    } catch (ExecutionException expected) {
      assertWithMessage("Exception class doesn't match")
          .that(expected)
          .hasCauseThat()
          .isInstanceOf(FirebaseInstallationsException.class);
      assertWithMessage("Exception status doesn't match")
          .that(((FirebaseInstallationsException) expected.getCause()).getStatus())
          .isEqualTo(Status.BAD_CONFIG);
      PersistedInstallationEntry entry =
          persistedInstallation.readPersistedInstallationEntryValue();
      assertTrue("the entry was expected to still be registered: " + entry, entry.isRegistered());
    }
  }

  @Test
  public void testDelete_networkError() throws Exception {
    // Update local storage with a registered installation entry
    persistedInstallation.insertOrUpdatePersistedInstallationEntry(
        PersistedInstallationEntry.INSTANCE.withRegisteredFid(
            TEST_FID_1,
            TEST_REFRESH_TOKEN,
            utils.currentTimeInSecs(),
            TEST_AUTH_TOKEN,
            TEST_TOKEN_EXPIRATION_TIMESTAMP));

    doThrow(new IOException("simulated network error"))
        .when(mockBackend)
        .deleteFirebaseInstallation(anyString(), anyString(), anyString(), anyString());

    // Expect exception
    try {
      TestOnCompleteListener<Void> onCompleteListener = new TestOnCompleteListener<>();
      firebaseInstallations.delete().addOnCompleteListener(executor, onCompleteListener);
      onCompleteListener.await();
      fail("firebaseInstallations.delete() should have failed due to a Network Error.");
    } catch (ExecutionException expected) {
      assertWithMessage("Exception class doesn't match")
          .that(expected)
          .hasCauseThat()
          .isInstanceOf(IOException.class);
      PersistedInstallationEntry entry =
          persistedInstallation.readPersistedInstallationEntryValue();
      assertTrue(
          "the entry was expected to still be registered since the delete failed: " + entry,
          entry.isRegistered());
    }
  }
}<|MERGE_RESOLUTION|>--- conflicted
+++ resolved
@@ -548,7 +548,6 @@
   }
 
   @Test
-<<<<<<< HEAD
   public void testGetAuthToken_expiredAuthToken_fetchedNewTokenFromFIS() throws Exception {
     // start with a registered FID and valid auth token
     persistedInstallation.insertOrUpdatePersistedInstallationEntry(
@@ -558,7 +557,7 @@
             // Make experation time to be 30 min ago
             utils.currentTimeInSecs()
                 - TEST_TOKEN_EXPIRATION_TIMESTAMP
-                - TimeUnit.MINUTES.toSeconds(30),
+                + TimeUnit.MINUTES.toSeconds(30),
             TEST_AUTH_TOKEN,
             TEST_TOKEN_EXPIRATION_TIMESTAMP));
 
@@ -578,8 +577,6 @@
   }
 
   @Test
-=======
->>>>>>> b518cb83
   public void testGetToken_unregisteredFid_fetchedNewTokenFromFIS() throws Exception {
     // Update local storage with a unregistered installation entry to validate that getToken
     // calls getId to ensure FID registration and returns a valid auth token.
